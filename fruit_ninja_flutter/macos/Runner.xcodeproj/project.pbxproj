// !$*UTF8*$!
{
	archiveVersion = 1;
	classes = {
	};
	objectVersion = 54;
	objects = {

/* Begin PBXAggregateTarget section */
		33CC111A2044C6BA0003C045 /* Flutter Assemble */ = {
			isa = PBXAggregateTarget;
			buildConfigurationList = 33CC111B2044C6BA0003C045 /* Build configuration list for PBXAggregateTarget "Flutter Assemble" */;
			buildPhases = (
				33CC111E2044C6BF0003C045 /* ShellScript */,
			);
			dependencies = (
			);
			name = "Flutter Assemble";
			productName = FLX;
		};
/* End PBXAggregateTarget section */

/* Begin PBXBuildFile section */
		0F835C0DE6F1B69ECDA9BA12 /* Pods_Runner.framework in Frameworks */ = {isa = PBXBuildFile; fileRef = F599B4C9A418B801000DE52B /* Pods_Runner.framework */; };
		331C80D8294CF71000263BE5 /* RunnerTests.swift in Sources */ = {isa = PBXBuildFile; fileRef = 331C80D7294CF71000263BE5 /* RunnerTests.swift */; };
		335BBD1B22A9A15E00E9071D /* GeneratedPluginRegistrant.swift in Sources */ = {isa = PBXBuildFile; fileRef = 335BBD1A22A9A15E00E9071D /* GeneratedPluginRegistrant.swift */; };
		33CC10F12044A3C60003C045 /* AppDelegate.swift in Sources */ = {isa = PBXBuildFile; fileRef = 33CC10F02044A3C60003C045 /* AppDelegate.swift */; };
		33CC10F32044A3C60003C045 /* Assets.xcassets in Resources */ = {isa = PBXBuildFile; fileRef = 33CC10F22044A3C60003C045 /* Assets.xcassets */; };
		33CC10F62044A3C60003C045 /* MainMenu.xib in Resources */ = {isa = PBXBuildFile; fileRef = 33CC10F42044A3C60003C045 /* MainMenu.xib */; };
		33CC11132044BFA00003C045 /* MainFlutterWindow.swift in Sources */ = {isa = PBXBuildFile; fileRef = 33CC11122044BFA00003C045 /* MainFlutterWindow.swift */; };
<<<<<<< HEAD
		D66478DD310E2A373C4D45F1 /* Pods_RunnerTests.framework in Frameworks */ = {isa = PBXBuildFile; fileRef = 7DD5DCA298A52344277FB903 /* Pods_RunnerTests.framework */; };
=======
		97358EA71BB19308EBDA1ACD /* Pods_RunnerTests.framework in Frameworks */ = {isa = PBXBuildFile; fileRef = 283B521F09794A32A2D62D47 /* Pods_RunnerTests.framework */; };
		FD7C8E6A444087CA07D826D3 /* Pods_Runner.framework in Frameworks */ = {isa = PBXBuildFile; fileRef = 1E8A6CFD99A890AA2EC20258 /* Pods_Runner.framework */; };
>>>>>>> e21e2d2a
/* End PBXBuildFile section */

/* Begin PBXContainerItemProxy section */
		331C80D9294CF71000263BE5 /* PBXContainerItemProxy */ = {
			isa = PBXContainerItemProxy;
			containerPortal = 33CC10E52044A3C60003C045 /* Project object */;
			proxyType = 1;
			remoteGlobalIDString = 33CC10EC2044A3C60003C045;
			remoteInfo = Runner;
		};
		33CC111F2044C79F0003C045 /* PBXContainerItemProxy */ = {
			isa = PBXContainerItemProxy;
			containerPortal = 33CC10E52044A3C60003C045 /* Project object */;
			proxyType = 1;
			remoteGlobalIDString = 33CC111A2044C6BA0003C045;
			remoteInfo = FLX;
		};
/* End PBXContainerItemProxy section */

/* Begin PBXCopyFilesBuildPhase section */
		33CC110E2044A8840003C045 /* Bundle Framework */ = {
			isa = PBXCopyFilesBuildPhase;
			buildActionMask = 2147483647;
			dstPath = "";
			dstSubfolderSpec = 10;
			files = (
			);
			name = "Bundle Framework";
			runOnlyForDeploymentPostprocessing = 0;
		};
/* End PBXCopyFilesBuildPhase section */

/* Begin PBXFileReference section */
		0728A214935BD052314B1FE3 /* Pods-RunnerTests.profile.xcconfig */ = {isa = PBXFileReference; includeInIndex = 1; lastKnownFileType = text.xcconfig; name = "Pods-RunnerTests.profile.xcconfig"; path = "Target Support Files/Pods-RunnerTests/Pods-RunnerTests.profile.xcconfig"; sourceTree = "<group>"; };
		1E8A6CFD99A890AA2EC20258 /* Pods_Runner.framework */ = {isa = PBXFileReference; explicitFileType = wrapper.framework; includeInIndex = 0; path = Pods_Runner.framework; sourceTree = BUILT_PRODUCTS_DIR; };
		283B521F09794A32A2D62D47 /* Pods_RunnerTests.framework */ = {isa = PBXFileReference; explicitFileType = wrapper.framework; includeInIndex = 0; path = Pods_RunnerTests.framework; sourceTree = BUILT_PRODUCTS_DIR; };
		331C80D5294CF71000263BE5 /* RunnerTests.xctest */ = {isa = PBXFileReference; explicitFileType = wrapper.cfbundle; includeInIndex = 0; path = RunnerTests.xctest; sourceTree = BUILT_PRODUCTS_DIR; };
		331C80D7294CF71000263BE5 /* RunnerTests.swift */ = {isa = PBXFileReference; lastKnownFileType = sourcecode.swift; path = RunnerTests.swift; sourceTree = "<group>"; };
		333000ED22D3DE5D00554162 /* Warnings.xcconfig */ = {isa = PBXFileReference; lastKnownFileType = text.xcconfig; path = Warnings.xcconfig; sourceTree = "<group>"; };
		335BBD1A22A9A15E00E9071D /* GeneratedPluginRegistrant.swift */ = {isa = PBXFileReference; fileEncoding = 4; lastKnownFileType = sourcecode.swift; path = GeneratedPluginRegistrant.swift; sourceTree = "<group>"; };
		33CC10ED2044A3C60003C045 /* flutter_fruit_ninja.app */ = {isa = PBXFileReference; explicitFileType = wrapper.application; includeInIndex = 0; path = flutter_fruit_ninja.app; sourceTree = BUILT_PRODUCTS_DIR; };
		33CC10F02044A3C60003C045 /* AppDelegate.swift */ = {isa = PBXFileReference; lastKnownFileType = sourcecode.swift; path = AppDelegate.swift; sourceTree = "<group>"; };
		33CC10F22044A3C60003C045 /* Assets.xcassets */ = {isa = PBXFileReference; lastKnownFileType = folder.assetcatalog; name = Assets.xcassets; path = Runner/Assets.xcassets; sourceTree = "<group>"; };
		33CC10F52044A3C60003C045 /* Base */ = {isa = PBXFileReference; lastKnownFileType = file.xib; name = Base; path = Base.lproj/MainMenu.xib; sourceTree = "<group>"; };
		33CC10F72044A3C60003C045 /* Info.plist */ = {isa = PBXFileReference; lastKnownFileType = text.plist.xml; name = Info.plist; path = Runner/Info.plist; sourceTree = "<group>"; };
		33CC11122044BFA00003C045 /* MainFlutterWindow.swift */ = {isa = PBXFileReference; lastKnownFileType = sourcecode.swift; path = MainFlutterWindow.swift; sourceTree = "<group>"; };
		33CEB47222A05771004F2AC0 /* Flutter-Debug.xcconfig */ = {isa = PBXFileReference; lastKnownFileType = text.xcconfig; path = "Flutter-Debug.xcconfig"; sourceTree = "<group>"; };
		33CEB47422A05771004F2AC0 /* Flutter-Release.xcconfig */ = {isa = PBXFileReference; lastKnownFileType = text.xcconfig; path = "Flutter-Release.xcconfig"; sourceTree = "<group>"; };
		33CEB47722A0578A004F2AC0 /* Flutter-Generated.xcconfig */ = {isa = PBXFileReference; lastKnownFileType = text.xcconfig; name = "Flutter-Generated.xcconfig"; path = "ephemeral/Flutter-Generated.xcconfig"; sourceTree = "<group>"; };
		33E51913231747F40026EE4D /* DebugProfile.entitlements */ = {isa = PBXFileReference; lastKnownFileType = text.plist.entitlements; path = DebugProfile.entitlements; sourceTree = "<group>"; };
		33E51914231749380026EE4D /* Release.entitlements */ = {isa = PBXFileReference; fileEncoding = 4; lastKnownFileType = text.plist.entitlements; path = Release.entitlements; sourceTree = "<group>"; };
		33E5194F232828860026EE4D /* AppInfo.xcconfig */ = {isa = PBXFileReference; lastKnownFileType = text.xcconfig; path = AppInfo.xcconfig; sourceTree = "<group>"; };
<<<<<<< HEAD
		4AE927AF5A649F7FBE1A1A57 /* Pods-Runner.release.xcconfig */ = {isa = PBXFileReference; includeInIndex = 1; lastKnownFileType = text.xcconfig; name = "Pods-Runner.release.xcconfig"; path = "Target Support Files/Pods-Runner/Pods-Runner.release.xcconfig"; sourceTree = "<group>"; };
		564E848319E8BE250D5E8E64 /* Pods-Runner.debug.xcconfig */ = {isa = PBXFileReference; includeInIndex = 1; lastKnownFileType = text.xcconfig; name = "Pods-Runner.debug.xcconfig"; path = "Target Support Files/Pods-Runner/Pods-Runner.debug.xcconfig"; sourceTree = "<group>"; };
		7AFA3C8E1D35360C0083082E /* Release.xcconfig */ = {isa = PBXFileReference; lastKnownFileType = text.xcconfig; path = Release.xcconfig; sourceTree = "<group>"; };
		7DD5DCA298A52344277FB903 /* Pods_RunnerTests.framework */ = {isa = PBXFileReference; explicitFileType = wrapper.framework; includeInIndex = 0; path = Pods_RunnerTests.framework; sourceTree = BUILT_PRODUCTS_DIR; };
		9740EEB21CF90195004384FC /* Debug.xcconfig */ = {isa = PBXFileReference; fileEncoding = 4; lastKnownFileType = text.xcconfig; path = Debug.xcconfig; sourceTree = "<group>"; };
		AF2A7DEB932E60CF8E4DA948 /* Pods-RunnerTests.release.xcconfig */ = {isa = PBXFileReference; includeInIndex = 1; lastKnownFileType = text.xcconfig; name = "Pods-RunnerTests.release.xcconfig"; path = "Target Support Files/Pods-RunnerTests/Pods-RunnerTests.release.xcconfig"; sourceTree = "<group>"; };
		B9C2C7347AFA62DC0D123037 /* Pods-RunnerTests.debug.xcconfig */ = {isa = PBXFileReference; includeInIndex = 1; lastKnownFileType = text.xcconfig; name = "Pods-RunnerTests.debug.xcconfig"; path = "Target Support Files/Pods-RunnerTests/Pods-RunnerTests.debug.xcconfig"; sourceTree = "<group>"; };
		DEA91A0A5D9080440A169BD3 /* Pods-RunnerTests.profile.xcconfig */ = {isa = PBXFileReference; includeInIndex = 1; lastKnownFileType = text.xcconfig; name = "Pods-RunnerTests.profile.xcconfig"; path = "Target Support Files/Pods-RunnerTests/Pods-RunnerTests.profile.xcconfig"; sourceTree = "<group>"; };
		F599B4C9A418B801000DE52B /* Pods_Runner.framework */ = {isa = PBXFileReference; explicitFileType = wrapper.framework; includeInIndex = 0; path = Pods_Runner.framework; sourceTree = BUILT_PRODUCTS_DIR; };
		F64EE73BA5C5A1D399D0979B /* Pods-Runner.profile.xcconfig */ = {isa = PBXFileReference; includeInIndex = 1; lastKnownFileType = text.xcconfig; name = "Pods-Runner.profile.xcconfig"; path = "Target Support Files/Pods-Runner/Pods-Runner.profile.xcconfig"; sourceTree = "<group>"; };
=======
		394E4262B41710D71858353B /* Pods-RunnerTests.debug.xcconfig */ = {isa = PBXFileReference; includeInIndex = 1; lastKnownFileType = text.xcconfig; name = "Pods-RunnerTests.debug.xcconfig"; path = "Target Support Files/Pods-RunnerTests/Pods-RunnerTests.debug.xcconfig"; sourceTree = "<group>"; };
		554D8EA70FD9015CB25BDC71 /* Pods-Runner.release.xcconfig */ = {isa = PBXFileReference; includeInIndex = 1; lastKnownFileType = text.xcconfig; name = "Pods-Runner.release.xcconfig"; path = "Target Support Files/Pods-Runner/Pods-Runner.release.xcconfig"; sourceTree = "<group>"; };
		7AFA3C8E1D35360C0083082E /* Release.xcconfig */ = {isa = PBXFileReference; lastKnownFileType = text.xcconfig; path = Release.xcconfig; sourceTree = "<group>"; };
		896909CDB1A292077FC04F2D /* Pods-Runner.debug.xcconfig */ = {isa = PBXFileReference; includeInIndex = 1; lastKnownFileType = text.xcconfig; name = "Pods-Runner.debug.xcconfig"; path = "Target Support Files/Pods-Runner/Pods-Runner.debug.xcconfig"; sourceTree = "<group>"; };
		9740EEB21CF90195004384FC /* Debug.xcconfig */ = {isa = PBXFileReference; fileEncoding = 4; lastKnownFileType = text.xcconfig; path = Debug.xcconfig; sourceTree = "<group>"; };
		9E022BC83F1A41439ED93907 /* Pods-RunnerTests.release.xcconfig */ = {isa = PBXFileReference; includeInIndex = 1; lastKnownFileType = text.xcconfig; name = "Pods-RunnerTests.release.xcconfig"; path = "Target Support Files/Pods-RunnerTests/Pods-RunnerTests.release.xcconfig"; sourceTree = "<group>"; };
		C4586BB02200BAAE51A910B0 /* Pods-Runner.profile.xcconfig */ = {isa = PBXFileReference; includeInIndex = 1; lastKnownFileType = text.xcconfig; name = "Pods-Runner.profile.xcconfig"; path = "Target Support Files/Pods-Runner/Pods-Runner.profile.xcconfig"; sourceTree = "<group>"; };
>>>>>>> e21e2d2a
/* End PBXFileReference section */

/* Begin PBXFrameworksBuildPhase section */
		331C80D2294CF70F00263BE5 /* Frameworks */ = {
			isa = PBXFrameworksBuildPhase;
			buildActionMask = 2147483647;
			files = (
<<<<<<< HEAD
				D66478DD310E2A373C4D45F1 /* Pods_RunnerTests.framework in Frameworks */,
=======
				97358EA71BB19308EBDA1ACD /* Pods_RunnerTests.framework in Frameworks */,
>>>>>>> e21e2d2a
			);
			runOnlyForDeploymentPostprocessing = 0;
		};
		33CC10EA2044A3C60003C045 /* Frameworks */ = {
			isa = PBXFrameworksBuildPhase;
			buildActionMask = 2147483647;
			files = (
<<<<<<< HEAD
				0F835C0DE6F1B69ECDA9BA12 /* Pods_Runner.framework in Frameworks */,
=======
				FD7C8E6A444087CA07D826D3 /* Pods_Runner.framework in Frameworks */,
>>>>>>> e21e2d2a
			);
			runOnlyForDeploymentPostprocessing = 0;
		};
/* End PBXFrameworksBuildPhase section */

/* Begin PBXGroup section */
		331C80D6294CF71000263BE5 /* RunnerTests */ = {
			isa = PBXGroup;
			children = (
				331C80D7294CF71000263BE5 /* RunnerTests.swift */,
			);
			path = RunnerTests;
			sourceTree = "<group>";
		};
		33BA886A226E78AF003329D5 /* Configs */ = {
			isa = PBXGroup;
			children = (
				33E5194F232828860026EE4D /* AppInfo.xcconfig */,
				9740EEB21CF90195004384FC /* Debug.xcconfig */,
				7AFA3C8E1D35360C0083082E /* Release.xcconfig */,
				333000ED22D3DE5D00554162 /* Warnings.xcconfig */,
			);
			path = Configs;
			sourceTree = "<group>";
		};
		33CC10E42044A3C60003C045 = {
			isa = PBXGroup;
			children = (
				33FAB671232836740065AC1E /* Runner */,
				33CEB47122A05771004F2AC0 /* Flutter */,
				331C80D6294CF71000263BE5 /* RunnerTests */,
				33CC10EE2044A3C60003C045 /* Products */,
				D73912EC22F37F3D000D13A0 /* Frameworks */,
<<<<<<< HEAD
				6956329011BB7E87DF6D7B61 /* Pods */,
=======
				C995F0EDF9554528F9F5845E /* Pods */,
>>>>>>> e21e2d2a
			);
			sourceTree = "<group>";
		};
		33CC10EE2044A3C60003C045 /* Products */ = {
			isa = PBXGroup;
			children = (
				33CC10ED2044A3C60003C045 /* flutter_fruit_ninja.app */,
				331C80D5294CF71000263BE5 /* RunnerTests.xctest */,
			);
			name = Products;
			sourceTree = "<group>";
		};
		33CC11242044D66E0003C045 /* Resources */ = {
			isa = PBXGroup;
			children = (
				33CC10F22044A3C60003C045 /* Assets.xcassets */,
				33CC10F42044A3C60003C045 /* MainMenu.xib */,
				33CC10F72044A3C60003C045 /* Info.plist */,
			);
			name = Resources;
			path = ..;
			sourceTree = "<group>";
		};
		33CEB47122A05771004F2AC0 /* Flutter */ = {
			isa = PBXGroup;
			children = (
				335BBD1A22A9A15E00E9071D /* GeneratedPluginRegistrant.swift */,
				33CEB47222A05771004F2AC0 /* Flutter-Debug.xcconfig */,
				33CEB47422A05771004F2AC0 /* Flutter-Release.xcconfig */,
				33CEB47722A0578A004F2AC0 /* Flutter-Generated.xcconfig */,
			);
			path = Flutter;
			sourceTree = "<group>";
		};
		33FAB671232836740065AC1E /* Runner */ = {
			isa = PBXGroup;
			children = (
				33CC10F02044A3C60003C045 /* AppDelegate.swift */,
				33CC11122044BFA00003C045 /* MainFlutterWindow.swift */,
				33E51913231747F40026EE4D /* DebugProfile.entitlements */,
				33E51914231749380026EE4D /* Release.entitlements */,
				33CC11242044D66E0003C045 /* Resources */,
				33BA886A226E78AF003329D5 /* Configs */,
			);
			path = Runner;
			sourceTree = "<group>";
		};
<<<<<<< HEAD
		6956329011BB7E87DF6D7B61 /* Pods */ = {
			isa = PBXGroup;
			children = (
				564E848319E8BE250D5E8E64 /* Pods-Runner.debug.xcconfig */,
				4AE927AF5A649F7FBE1A1A57 /* Pods-Runner.release.xcconfig */,
				F64EE73BA5C5A1D399D0979B /* Pods-Runner.profile.xcconfig */,
				B9C2C7347AFA62DC0D123037 /* Pods-RunnerTests.debug.xcconfig */,
				AF2A7DEB932E60CF8E4DA948 /* Pods-RunnerTests.release.xcconfig */,
				DEA91A0A5D9080440A169BD3 /* Pods-RunnerTests.profile.xcconfig */,
=======
		C995F0EDF9554528F9F5845E /* Pods */ = {
			isa = PBXGroup;
			children = (
				896909CDB1A292077FC04F2D /* Pods-Runner.debug.xcconfig */,
				554D8EA70FD9015CB25BDC71 /* Pods-Runner.release.xcconfig */,
				C4586BB02200BAAE51A910B0 /* Pods-Runner.profile.xcconfig */,
				394E4262B41710D71858353B /* Pods-RunnerTests.debug.xcconfig */,
				9E022BC83F1A41439ED93907 /* Pods-RunnerTests.release.xcconfig */,
				0728A214935BD052314B1FE3 /* Pods-RunnerTests.profile.xcconfig */,
>>>>>>> e21e2d2a
			);
			name = Pods;
			path = Pods;
			sourceTree = "<group>";
		};
		D73912EC22F37F3D000D13A0 /* Frameworks */ = {
			isa = PBXGroup;
			children = (
<<<<<<< HEAD
				F599B4C9A418B801000DE52B /* Pods_Runner.framework */,
				7DD5DCA298A52344277FB903 /* Pods_RunnerTests.framework */,
=======
				1E8A6CFD99A890AA2EC20258 /* Pods_Runner.framework */,
				283B521F09794A32A2D62D47 /* Pods_RunnerTests.framework */,
>>>>>>> e21e2d2a
			);
			name = Frameworks;
			sourceTree = "<group>";
		};
/* End PBXGroup section */

/* Begin PBXNativeTarget section */
		331C80D4294CF70F00263BE5 /* RunnerTests */ = {
			isa = PBXNativeTarget;
			buildConfigurationList = 331C80DE294CF71000263BE5 /* Build configuration list for PBXNativeTarget "RunnerTests" */;
			buildPhases = (
<<<<<<< HEAD
				25949917D0D7C60A452C8AD4 /* [CP] Check Pods Manifest.lock */,
=======
				A5CE9AA0C286206445264073 /* [CP] Check Pods Manifest.lock */,
>>>>>>> e21e2d2a
				331C80D1294CF70F00263BE5 /* Sources */,
				331C80D2294CF70F00263BE5 /* Frameworks */,
				331C80D3294CF70F00263BE5 /* Resources */,
			);
			buildRules = (
			);
			dependencies = (
				331C80DA294CF71000263BE5 /* PBXTargetDependency */,
			);
			name = RunnerTests;
			productName = RunnerTests;
			productReference = 331C80D5294CF71000263BE5 /* RunnerTests.xctest */;
			productType = "com.apple.product-type.bundle.unit-test";
		};
		33CC10EC2044A3C60003C045 /* Runner */ = {
			isa = PBXNativeTarget;
			buildConfigurationList = 33CC10FB2044A3C60003C045 /* Build configuration list for PBXNativeTarget "Runner" */;
			buildPhases = (
<<<<<<< HEAD
				94C4851BF35AEAEAD4C743D7 /* [CP] Check Pods Manifest.lock */,
=======
				2BB0771BCA2483516E0362EF /* [CP] Check Pods Manifest.lock */,
>>>>>>> e21e2d2a
				33CC10E92044A3C60003C045 /* Sources */,
				33CC10EA2044A3C60003C045 /* Frameworks */,
				33CC10EB2044A3C60003C045 /* Resources */,
				33CC110E2044A8840003C045 /* Bundle Framework */,
				3399D490228B24CF009A79C7 /* ShellScript */,
<<<<<<< HEAD
				BC9762234C77F7E231521E56 /* [CP] Embed Pods Frameworks */,
=======
				85E47094CE4E05381A3AE663 /* [CP] Embed Pods Frameworks */,
>>>>>>> e21e2d2a
			);
			buildRules = (
			);
			dependencies = (
				33CC11202044C79F0003C045 /* PBXTargetDependency */,
			);
			name = Runner;
			productName = Runner;
			productReference = 33CC10ED2044A3C60003C045 /* flutter_fruit_ninja.app */;
			productType = "com.apple.product-type.application";
		};
/* End PBXNativeTarget section */

/* Begin PBXProject section */
		33CC10E52044A3C60003C045 /* Project object */ = {
			isa = PBXProject;
			attributes = {
				LastSwiftUpdateCheck = 0920;
				LastUpgradeCheck = 1430;
				ORGANIZATIONNAME = "";
				TargetAttributes = {
					331C80D4294CF70F00263BE5 = {
						CreatedOnToolsVersion = 14.0;
						TestTargetID = 33CC10EC2044A3C60003C045;
					};
					33CC10EC2044A3C60003C045 = {
						CreatedOnToolsVersion = 9.2;
						LastSwiftMigration = 1100;
						ProvisioningStyle = Automatic;
						SystemCapabilities = {
							com.apple.Sandbox = {
								enabled = 1;
							};
						};
					};
					33CC111A2044C6BA0003C045 = {
						CreatedOnToolsVersion = 9.2;
						ProvisioningStyle = Manual;
					};
				};
			};
			buildConfigurationList = 33CC10E82044A3C60003C045 /* Build configuration list for PBXProject "Runner" */;
			compatibilityVersion = "Xcode 9.3";
			developmentRegion = en;
			hasScannedForEncodings = 0;
			knownRegions = (
				en,
				Base,
			);
			mainGroup = 33CC10E42044A3C60003C045;
			productRefGroup = 33CC10EE2044A3C60003C045 /* Products */;
			projectDirPath = "";
			projectRoot = "";
			targets = (
				33CC10EC2044A3C60003C045 /* Runner */,
				331C80D4294CF70F00263BE5 /* RunnerTests */,
				33CC111A2044C6BA0003C045 /* Flutter Assemble */,
			);
		};
/* End PBXProject section */

/* Begin PBXResourcesBuildPhase section */
		331C80D3294CF70F00263BE5 /* Resources */ = {
			isa = PBXResourcesBuildPhase;
			buildActionMask = 2147483647;
			files = (
			);
			runOnlyForDeploymentPostprocessing = 0;
		};
		33CC10EB2044A3C60003C045 /* Resources */ = {
			isa = PBXResourcesBuildPhase;
			buildActionMask = 2147483647;
			files = (
				33CC10F32044A3C60003C045 /* Assets.xcassets in Resources */,
				33CC10F62044A3C60003C045 /* MainMenu.xib in Resources */,
			);
			runOnlyForDeploymentPostprocessing = 0;
		};
/* End PBXResourcesBuildPhase section */

/* Begin PBXShellScriptBuildPhase section */
<<<<<<< HEAD
		25949917D0D7C60A452C8AD4 /* [CP] Check Pods Manifest.lock */ = {
=======
		2BB0771BCA2483516E0362EF /* [CP] Check Pods Manifest.lock */ = {
>>>>>>> e21e2d2a
			isa = PBXShellScriptBuildPhase;
			buildActionMask = 2147483647;
			files = (
			);
			inputFileListPaths = (
			);
			inputPaths = (
				"${PODS_PODFILE_DIR_PATH}/Podfile.lock",
				"${PODS_ROOT}/Manifest.lock",
			);
			name = "[CP] Check Pods Manifest.lock";
			outputFileListPaths = (
			);
			outputPaths = (
<<<<<<< HEAD
				"$(DERIVED_FILE_DIR)/Pods-RunnerTests-checkManifestLockResult.txt",
=======
				"$(DERIVED_FILE_DIR)/Pods-Runner-checkManifestLockResult.txt",
>>>>>>> e21e2d2a
			);
			runOnlyForDeploymentPostprocessing = 0;
			shellPath = /bin/sh;
			shellScript = "diff \"${PODS_PODFILE_DIR_PATH}/Podfile.lock\" \"${PODS_ROOT}/Manifest.lock\" > /dev/null\nif [ $? != 0 ] ; then\n    # print error to STDERR\n    echo \"error: The sandbox is not in sync with the Podfile.lock. Run 'pod install' or update your CocoaPods installation.\" >&2\n    exit 1\nfi\n# This output is used by Xcode 'outputs' to avoid re-running this script phase.\necho \"SUCCESS\" > \"${SCRIPT_OUTPUT_FILE_0}\"\n";
			showEnvVarsInLog = 0;
		};
		3399D490228B24CF009A79C7 /* ShellScript */ = {
			isa = PBXShellScriptBuildPhase;
			alwaysOutOfDate = 1;
			buildActionMask = 2147483647;
			files = (
			);
			inputFileListPaths = (
			);
			inputPaths = (
			);
			outputFileListPaths = (
			);
			outputPaths = (
			);
			runOnlyForDeploymentPostprocessing = 0;
			shellPath = /bin/sh;
			shellScript = "echo \"$PRODUCT_NAME.app\" > \"$PROJECT_DIR\"/Flutter/ephemeral/.app_filename && \"$FLUTTER_ROOT\"/packages/flutter_tools/bin/macos_assemble.sh embed\n";
		};
		33CC111E2044C6BF0003C045 /* ShellScript */ = {
			isa = PBXShellScriptBuildPhase;
			buildActionMask = 2147483647;
			files = (
			);
			inputFileListPaths = (
				Flutter/ephemeral/FlutterInputs.xcfilelist,
			);
			inputPaths = (
				Flutter/ephemeral/tripwire,
			);
			outputFileListPaths = (
				Flutter/ephemeral/FlutterOutputs.xcfilelist,
			);
			outputPaths = (
			);
			runOnlyForDeploymentPostprocessing = 0;
			shellPath = /bin/sh;
			shellScript = "\"$FLUTTER_ROOT\"/packages/flutter_tools/bin/macos_assemble.sh && touch Flutter/ephemeral/tripwire";
		};
<<<<<<< HEAD
		94C4851BF35AEAEAD4C743D7 /* [CP] Check Pods Manifest.lock */ = {
=======
		85E47094CE4E05381A3AE663 /* [CP] Embed Pods Frameworks */ = {
>>>>>>> e21e2d2a
			isa = PBXShellScriptBuildPhase;
			buildActionMask = 2147483647;
			files = (
			);
			inputFileListPaths = (
<<<<<<< HEAD
			);
			inputPaths = (
				"${PODS_PODFILE_DIR_PATH}/Podfile.lock",
				"${PODS_ROOT}/Manifest.lock",
			);
			name = "[CP] Check Pods Manifest.lock";
			outputFileListPaths = (
			);
			outputPaths = (
				"$(DERIVED_FILE_DIR)/Pods-Runner-checkManifestLockResult.txt",
			);
			runOnlyForDeploymentPostprocessing = 0;
			shellPath = /bin/sh;
			shellScript = "diff \"${PODS_PODFILE_DIR_PATH}/Podfile.lock\" \"${PODS_ROOT}/Manifest.lock\" > /dev/null\nif [ $? != 0 ] ; then\n    # print error to STDERR\n    echo \"error: The sandbox is not in sync with the Podfile.lock. Run 'pod install' or update your CocoaPods installation.\" >&2\n    exit 1\nfi\n# This output is used by Xcode 'outputs' to avoid re-running this script phase.\necho \"SUCCESS\" > \"${SCRIPT_OUTPUT_FILE_0}\"\n";
			showEnvVarsInLog = 0;
		};
		BC9762234C77F7E231521E56 /* [CP] Embed Pods Frameworks */ = {
=======
				"${PODS_ROOT}/Target Support Files/Pods-Runner/Pods-Runner-frameworks-${CONFIGURATION}-input-files.xcfilelist",
			);
			name = "[CP] Embed Pods Frameworks";
			outputFileListPaths = (
				"${PODS_ROOT}/Target Support Files/Pods-Runner/Pods-Runner-frameworks-${CONFIGURATION}-output-files.xcfilelist",
			);
			runOnlyForDeploymentPostprocessing = 0;
			shellPath = /bin/sh;
			shellScript = "\"${PODS_ROOT}/Target Support Files/Pods-Runner/Pods-Runner-frameworks.sh\"\n";
			showEnvVarsInLog = 0;
		};
		A5CE9AA0C286206445264073 /* [CP] Check Pods Manifest.lock */ = {
>>>>>>> e21e2d2a
			isa = PBXShellScriptBuildPhase;
			buildActionMask = 2147483647;
			files = (
			);
			inputFileListPaths = (
<<<<<<< HEAD
				"${PODS_ROOT}/Target Support Files/Pods-Runner/Pods-Runner-frameworks-${CONFIGURATION}-input-files.xcfilelist",
			);
			name = "[CP] Embed Pods Frameworks";
			outputFileListPaths = (
				"${PODS_ROOT}/Target Support Files/Pods-Runner/Pods-Runner-frameworks-${CONFIGURATION}-output-files.xcfilelist",
			);
			runOnlyForDeploymentPostprocessing = 0;
			shellPath = /bin/sh;
			shellScript = "\"${PODS_ROOT}/Target Support Files/Pods-Runner/Pods-Runner-frameworks.sh\"\n";
=======
			);
			inputPaths = (
				"${PODS_PODFILE_DIR_PATH}/Podfile.lock",
				"${PODS_ROOT}/Manifest.lock",
			);
			name = "[CP] Check Pods Manifest.lock";
			outputFileListPaths = (
			);
			outputPaths = (
				"$(DERIVED_FILE_DIR)/Pods-RunnerTests-checkManifestLockResult.txt",
			);
			runOnlyForDeploymentPostprocessing = 0;
			shellPath = /bin/sh;
			shellScript = "diff \"${PODS_PODFILE_DIR_PATH}/Podfile.lock\" \"${PODS_ROOT}/Manifest.lock\" > /dev/null\nif [ $? != 0 ] ; then\n    # print error to STDERR\n    echo \"error: The sandbox is not in sync with the Podfile.lock. Run 'pod install' or update your CocoaPods installation.\" >&2\n    exit 1\nfi\n# This output is used by Xcode 'outputs' to avoid re-running this script phase.\necho \"SUCCESS\" > \"${SCRIPT_OUTPUT_FILE_0}\"\n";
>>>>>>> e21e2d2a
			showEnvVarsInLog = 0;
		};
/* End PBXShellScriptBuildPhase section */

/* Begin PBXSourcesBuildPhase section */
		331C80D1294CF70F00263BE5 /* Sources */ = {
			isa = PBXSourcesBuildPhase;
			buildActionMask = 2147483647;
			files = (
				331C80D8294CF71000263BE5 /* RunnerTests.swift in Sources */,
			);
			runOnlyForDeploymentPostprocessing = 0;
		};
		33CC10E92044A3C60003C045 /* Sources */ = {
			isa = PBXSourcesBuildPhase;
			buildActionMask = 2147483647;
			files = (
				33CC11132044BFA00003C045 /* MainFlutterWindow.swift in Sources */,
				33CC10F12044A3C60003C045 /* AppDelegate.swift in Sources */,
				335BBD1B22A9A15E00E9071D /* GeneratedPluginRegistrant.swift in Sources */,
			);
			runOnlyForDeploymentPostprocessing = 0;
		};
/* End PBXSourcesBuildPhase section */

/* Begin PBXTargetDependency section */
		331C80DA294CF71000263BE5 /* PBXTargetDependency */ = {
			isa = PBXTargetDependency;
			target = 33CC10EC2044A3C60003C045 /* Runner */;
			targetProxy = 331C80D9294CF71000263BE5 /* PBXContainerItemProxy */;
		};
		33CC11202044C79F0003C045 /* PBXTargetDependency */ = {
			isa = PBXTargetDependency;
			target = 33CC111A2044C6BA0003C045 /* Flutter Assemble */;
			targetProxy = 33CC111F2044C79F0003C045 /* PBXContainerItemProxy */;
		};
/* End PBXTargetDependency section */

/* Begin PBXVariantGroup section */
		33CC10F42044A3C60003C045 /* MainMenu.xib */ = {
			isa = PBXVariantGroup;
			children = (
				33CC10F52044A3C60003C045 /* Base */,
			);
			name = MainMenu.xib;
			path = Runner;
			sourceTree = "<group>";
		};
/* End PBXVariantGroup section */

/* Begin XCBuildConfiguration section */
		331C80DB294CF71000263BE5 /* Debug */ = {
			isa = XCBuildConfiguration;
<<<<<<< HEAD
			baseConfigurationReference = B9C2C7347AFA62DC0D123037 /* Pods-RunnerTests.debug.xcconfig */;
=======
			baseConfigurationReference = 394E4262B41710D71858353B /* Pods-RunnerTests.debug.xcconfig */;
>>>>>>> e21e2d2a
			buildSettings = {
				BUNDLE_LOADER = "$(TEST_HOST)";
				CURRENT_PROJECT_VERSION = 1;
				GENERATE_INFOPLIST_FILE = YES;
				MARKETING_VERSION = 1.0;
				PRODUCT_BUNDLE_IDENTIFIER = com.example.flutterFruitNinja.RunnerTests;
				PRODUCT_NAME = "$(TARGET_NAME)";
				SWIFT_VERSION = 5.0;
				TEST_HOST = "$(BUILT_PRODUCTS_DIR)/flutter_fruit_ninja.app/$(BUNDLE_EXECUTABLE_FOLDER_PATH)/flutter_fruit_ninja";
			};
			name = Debug;
		};
		331C80DC294CF71000263BE5 /* Release */ = {
			isa = XCBuildConfiguration;
<<<<<<< HEAD
			baseConfigurationReference = AF2A7DEB932E60CF8E4DA948 /* Pods-RunnerTests.release.xcconfig */;
=======
			baseConfigurationReference = 9E022BC83F1A41439ED93907 /* Pods-RunnerTests.release.xcconfig */;
>>>>>>> e21e2d2a
			buildSettings = {
				BUNDLE_LOADER = "$(TEST_HOST)";
				CURRENT_PROJECT_VERSION = 1;
				GENERATE_INFOPLIST_FILE = YES;
				MARKETING_VERSION = 1.0;
				PRODUCT_BUNDLE_IDENTIFIER = com.example.flutterFruitNinja.RunnerTests;
				PRODUCT_NAME = "$(TARGET_NAME)";
				SWIFT_VERSION = 5.0;
				TEST_HOST = "$(BUILT_PRODUCTS_DIR)/flutter_fruit_ninja.app/$(BUNDLE_EXECUTABLE_FOLDER_PATH)/flutter_fruit_ninja";
			};
			name = Release;
		};
		331C80DD294CF71000263BE5 /* Profile */ = {
			isa = XCBuildConfiguration;
<<<<<<< HEAD
			baseConfigurationReference = DEA91A0A5D9080440A169BD3 /* Pods-RunnerTests.profile.xcconfig */;
=======
			baseConfigurationReference = 0728A214935BD052314B1FE3 /* Pods-RunnerTests.profile.xcconfig */;
>>>>>>> e21e2d2a
			buildSettings = {
				BUNDLE_LOADER = "$(TEST_HOST)";
				CURRENT_PROJECT_VERSION = 1;
				GENERATE_INFOPLIST_FILE = YES;
				MARKETING_VERSION = 1.0;
				PRODUCT_BUNDLE_IDENTIFIER = com.example.flutterFruitNinja.RunnerTests;
				PRODUCT_NAME = "$(TARGET_NAME)";
				SWIFT_VERSION = 5.0;
				TEST_HOST = "$(BUILT_PRODUCTS_DIR)/flutter_fruit_ninja.app/$(BUNDLE_EXECUTABLE_FOLDER_PATH)/flutter_fruit_ninja";
			};
			name = Profile;
		};
		338D0CE9231458BD00FA5F75 /* Profile */ = {
			isa = XCBuildConfiguration;
			baseConfigurationReference = 7AFA3C8E1D35360C0083082E /* Release.xcconfig */;
			buildSettings = {
				ALWAYS_SEARCH_USER_PATHS = NO;
				CLANG_ANALYZER_NONNULL = YES;
				CLANG_ANALYZER_NUMBER_OBJECT_CONVERSION = YES_AGGRESSIVE;
				CLANG_CXX_LANGUAGE_STANDARD = "gnu++14";
				CLANG_CXX_LIBRARY = "libc++";
				CLANG_ENABLE_MODULES = YES;
				CLANG_ENABLE_OBJC_ARC = YES;
				CLANG_WARN_BLOCK_CAPTURE_AUTORELEASING = YES;
				CLANG_WARN_BOOL_CONVERSION = YES;
				CLANG_WARN_CONSTANT_CONVERSION = YES;
				CLANG_WARN_DEPRECATED_OBJC_IMPLEMENTATIONS = YES;
				CLANG_WARN_DIRECT_OBJC_ISA_USAGE = YES_ERROR;
				CLANG_WARN_DOCUMENTATION_COMMENTS = YES;
				CLANG_WARN_EMPTY_BODY = YES;
				CLANG_WARN_ENUM_CONVERSION = YES;
				CLANG_WARN_INFINITE_RECURSION = YES;
				CLANG_WARN_INT_CONVERSION = YES;
				CLANG_WARN_NON_LITERAL_NULL_CONVERSION = YES;
				CLANG_WARN_OBJC_LITERAL_CONVERSION = YES;
				CLANG_WARN_OBJC_ROOT_CLASS = YES_ERROR;
				CLANG_WARN_RANGE_LOOP_ANALYSIS = YES;
				CLANG_WARN_SUSPICIOUS_MOVE = YES;
				CODE_SIGN_IDENTITY = "-";
				COPY_PHASE_STRIP = NO;
				DEBUG_INFORMATION_FORMAT = "dwarf-with-dsym";
				ENABLE_NS_ASSERTIONS = NO;
				ENABLE_STRICT_OBJC_MSGSEND = YES;
				GCC_C_LANGUAGE_STANDARD = gnu11;
				GCC_NO_COMMON_BLOCKS = YES;
				GCC_WARN_64_TO_32_BIT_CONVERSION = YES;
				GCC_WARN_ABOUT_RETURN_TYPE = YES_ERROR;
				GCC_WARN_UNINITIALIZED_AUTOS = YES_AGGRESSIVE;
				GCC_WARN_UNUSED_FUNCTION = YES;
				GCC_WARN_UNUSED_VARIABLE = YES;
				MACOSX_DEPLOYMENT_TARGET = 10.14;
				MTL_ENABLE_DEBUG_INFO = NO;
				SDKROOT = macosx;
				SWIFT_COMPILATION_MODE = wholemodule;
				SWIFT_OPTIMIZATION_LEVEL = "-O";
			};
			name = Profile;
		};
		338D0CEA231458BD00FA5F75 /* Profile */ = {
			isa = XCBuildConfiguration;
			baseConfigurationReference = 33E5194F232828860026EE4D /* AppInfo.xcconfig */;
			buildSettings = {
				ASSETCATALOG_COMPILER_APPICON_NAME = AppIcon;
				CLANG_ENABLE_MODULES = YES;
				CODE_SIGN_ENTITLEMENTS = Runner/DebugProfile.entitlements;
				CODE_SIGN_STYLE = Automatic;
				COMBINE_HIDPI_IMAGES = YES;
				INFOPLIST_FILE = Runner/Info.plist;
				LD_RUNPATH_SEARCH_PATHS = (
					"$(inherited)",
					"@executable_path/../Frameworks",
				);
				PROVISIONING_PROFILE_SPECIFIER = "";
				SWIFT_VERSION = 5.0;
			};
			name = Profile;
		};
		338D0CEB231458BD00FA5F75 /* Profile */ = {
			isa = XCBuildConfiguration;
			buildSettings = {
				CODE_SIGN_STYLE = Manual;
				PRODUCT_NAME = "$(TARGET_NAME)";
			};
			name = Profile;
		};
		33CC10F92044A3C60003C045 /* Debug */ = {
			isa = XCBuildConfiguration;
			baseConfigurationReference = 9740EEB21CF90195004384FC /* Debug.xcconfig */;
			buildSettings = {
				ALWAYS_SEARCH_USER_PATHS = NO;
				CLANG_ANALYZER_NONNULL = YES;
				CLANG_ANALYZER_NUMBER_OBJECT_CONVERSION = YES_AGGRESSIVE;
				CLANG_CXX_LANGUAGE_STANDARD = "gnu++14";
				CLANG_CXX_LIBRARY = "libc++";
				CLANG_ENABLE_MODULES = YES;
				CLANG_ENABLE_OBJC_ARC = YES;
				CLANG_WARN_BLOCK_CAPTURE_AUTORELEASING = YES;
				CLANG_WARN_BOOL_CONVERSION = YES;
				CLANG_WARN_CONSTANT_CONVERSION = YES;
				CLANG_WARN_DEPRECATED_OBJC_IMPLEMENTATIONS = YES;
				CLANG_WARN_DIRECT_OBJC_ISA_USAGE = YES_ERROR;
				CLANG_WARN_DOCUMENTATION_COMMENTS = YES;
				CLANG_WARN_EMPTY_BODY = YES;
				CLANG_WARN_ENUM_CONVERSION = YES;
				CLANG_WARN_INFINITE_RECURSION = YES;
				CLANG_WARN_INT_CONVERSION = YES;
				CLANG_WARN_NON_LITERAL_NULL_CONVERSION = YES;
				CLANG_WARN_OBJC_LITERAL_CONVERSION = YES;
				CLANG_WARN_OBJC_ROOT_CLASS = YES_ERROR;
				CLANG_WARN_RANGE_LOOP_ANALYSIS = YES;
				CLANG_WARN_SUSPICIOUS_MOVE = YES;
				CODE_SIGN_IDENTITY = "-";
				COPY_PHASE_STRIP = NO;
				DEBUG_INFORMATION_FORMAT = dwarf;
				ENABLE_STRICT_OBJC_MSGSEND = YES;
				ENABLE_TESTABILITY = YES;
				GCC_C_LANGUAGE_STANDARD = gnu11;
				GCC_DYNAMIC_NO_PIC = NO;
				GCC_NO_COMMON_BLOCKS = YES;
				GCC_OPTIMIZATION_LEVEL = 0;
				GCC_PREPROCESSOR_DEFINITIONS = (
					"DEBUG=1",
					"$(inherited)",
				);
				GCC_WARN_64_TO_32_BIT_CONVERSION = YES;
				GCC_WARN_ABOUT_RETURN_TYPE = YES_ERROR;
				GCC_WARN_UNINITIALIZED_AUTOS = YES_AGGRESSIVE;
				GCC_WARN_UNUSED_FUNCTION = YES;
				GCC_WARN_UNUSED_VARIABLE = YES;
				MACOSX_DEPLOYMENT_TARGET = 10.14;
				MTL_ENABLE_DEBUG_INFO = YES;
				ONLY_ACTIVE_ARCH = YES;
				SDKROOT = macosx;
				SWIFT_ACTIVE_COMPILATION_CONDITIONS = DEBUG;
				SWIFT_OPTIMIZATION_LEVEL = "-Onone";
			};
			name = Debug;
		};
		33CC10FA2044A3C60003C045 /* Release */ = {
			isa = XCBuildConfiguration;
			baseConfigurationReference = 7AFA3C8E1D35360C0083082E /* Release.xcconfig */;
			buildSettings = {
				ALWAYS_SEARCH_USER_PATHS = NO;
				CLANG_ANALYZER_NONNULL = YES;
				CLANG_ANALYZER_NUMBER_OBJECT_CONVERSION = YES_AGGRESSIVE;
				CLANG_CXX_LANGUAGE_STANDARD = "gnu++14";
				CLANG_CXX_LIBRARY = "libc++";
				CLANG_ENABLE_MODULES = YES;
				CLANG_ENABLE_OBJC_ARC = YES;
				CLANG_WARN_BLOCK_CAPTURE_AUTORELEASING = YES;
				CLANG_WARN_BOOL_CONVERSION = YES;
				CLANG_WARN_CONSTANT_CONVERSION = YES;
				CLANG_WARN_DEPRECATED_OBJC_IMPLEMENTATIONS = YES;
				CLANG_WARN_DIRECT_OBJC_ISA_USAGE = YES_ERROR;
				CLANG_WARN_DOCUMENTATION_COMMENTS = YES;
				CLANG_WARN_EMPTY_BODY = YES;
				CLANG_WARN_ENUM_CONVERSION = YES;
				CLANG_WARN_INFINITE_RECURSION = YES;
				CLANG_WARN_INT_CONVERSION = YES;
				CLANG_WARN_NON_LITERAL_NULL_CONVERSION = YES;
				CLANG_WARN_OBJC_LITERAL_CONVERSION = YES;
				CLANG_WARN_OBJC_ROOT_CLASS = YES_ERROR;
				CLANG_WARN_RANGE_LOOP_ANALYSIS = YES;
				CLANG_WARN_SUSPICIOUS_MOVE = YES;
				CODE_SIGN_IDENTITY = "-";
				COPY_PHASE_STRIP = NO;
				DEBUG_INFORMATION_FORMAT = "dwarf-with-dsym";
				ENABLE_NS_ASSERTIONS = NO;
				ENABLE_STRICT_OBJC_MSGSEND = YES;
				GCC_C_LANGUAGE_STANDARD = gnu11;
				GCC_NO_COMMON_BLOCKS = YES;
				GCC_WARN_64_TO_32_BIT_CONVERSION = YES;
				GCC_WARN_ABOUT_RETURN_TYPE = YES_ERROR;
				GCC_WARN_UNINITIALIZED_AUTOS = YES_AGGRESSIVE;
				GCC_WARN_UNUSED_FUNCTION = YES;
				GCC_WARN_UNUSED_VARIABLE = YES;
				MACOSX_DEPLOYMENT_TARGET = 10.14;
				MTL_ENABLE_DEBUG_INFO = NO;
				SDKROOT = macosx;
				SWIFT_COMPILATION_MODE = wholemodule;
				SWIFT_OPTIMIZATION_LEVEL = "-O";
			};
			name = Release;
		};
		33CC10FC2044A3C60003C045 /* Debug */ = {
			isa = XCBuildConfiguration;
			baseConfigurationReference = 33E5194F232828860026EE4D /* AppInfo.xcconfig */;
			buildSettings = {
				ASSETCATALOG_COMPILER_APPICON_NAME = AppIcon;
				CLANG_ENABLE_MODULES = YES;
				CODE_SIGN_ENTITLEMENTS = Runner/DebugProfile.entitlements;
				CODE_SIGN_STYLE = Automatic;
				COMBINE_HIDPI_IMAGES = YES;
				INFOPLIST_FILE = Runner/Info.plist;
				LD_RUNPATH_SEARCH_PATHS = (
					"$(inherited)",
					"@executable_path/../Frameworks",
				);
				PROVISIONING_PROFILE_SPECIFIER = "";
				SWIFT_OPTIMIZATION_LEVEL = "-Onone";
				SWIFT_VERSION = 5.0;
			};
			name = Debug;
		};
		33CC10FD2044A3C60003C045 /* Release */ = {
			isa = XCBuildConfiguration;
			baseConfigurationReference = 33E5194F232828860026EE4D /* AppInfo.xcconfig */;
			buildSettings = {
				ASSETCATALOG_COMPILER_APPICON_NAME = AppIcon;
				CLANG_ENABLE_MODULES = YES;
				CODE_SIGN_ENTITLEMENTS = Runner/Release.entitlements;
				CODE_SIGN_STYLE = Automatic;
				COMBINE_HIDPI_IMAGES = YES;
				INFOPLIST_FILE = Runner/Info.plist;
				LD_RUNPATH_SEARCH_PATHS = (
					"$(inherited)",
					"@executable_path/../Frameworks",
				);
				PROVISIONING_PROFILE_SPECIFIER = "";
				SWIFT_VERSION = 5.0;
			};
			name = Release;
		};
		33CC111C2044C6BA0003C045 /* Debug */ = {
			isa = XCBuildConfiguration;
			buildSettings = {
				CODE_SIGN_STYLE = Manual;
				PRODUCT_NAME = "$(TARGET_NAME)";
			};
			name = Debug;
		};
		33CC111D2044C6BA0003C045 /* Release */ = {
			isa = XCBuildConfiguration;
			buildSettings = {
				CODE_SIGN_STYLE = Automatic;
				PRODUCT_NAME = "$(TARGET_NAME)";
			};
			name = Release;
		};
/* End XCBuildConfiguration section */

/* Begin XCConfigurationList section */
		331C80DE294CF71000263BE5 /* Build configuration list for PBXNativeTarget "RunnerTests" */ = {
			isa = XCConfigurationList;
			buildConfigurations = (
				331C80DB294CF71000263BE5 /* Debug */,
				331C80DC294CF71000263BE5 /* Release */,
				331C80DD294CF71000263BE5 /* Profile */,
			);
			defaultConfigurationIsVisible = 0;
			defaultConfigurationName = Release;
		};
		33CC10E82044A3C60003C045 /* Build configuration list for PBXProject "Runner" */ = {
			isa = XCConfigurationList;
			buildConfigurations = (
				33CC10F92044A3C60003C045 /* Debug */,
				33CC10FA2044A3C60003C045 /* Release */,
				338D0CE9231458BD00FA5F75 /* Profile */,
			);
			defaultConfigurationIsVisible = 0;
			defaultConfigurationName = Release;
		};
		33CC10FB2044A3C60003C045 /* Build configuration list for PBXNativeTarget "Runner" */ = {
			isa = XCConfigurationList;
			buildConfigurations = (
				33CC10FC2044A3C60003C045 /* Debug */,
				33CC10FD2044A3C60003C045 /* Release */,
				338D0CEA231458BD00FA5F75 /* Profile */,
			);
			defaultConfigurationIsVisible = 0;
			defaultConfigurationName = Release;
		};
		33CC111B2044C6BA0003C045 /* Build configuration list for PBXAggregateTarget "Flutter Assemble" */ = {
			isa = XCConfigurationList;
			buildConfigurations = (
				33CC111C2044C6BA0003C045 /* Debug */,
				33CC111D2044C6BA0003C045 /* Release */,
				338D0CEB231458BD00FA5F75 /* Profile */,
			);
			defaultConfigurationIsVisible = 0;
			defaultConfigurationName = Release;
		};
/* End XCConfigurationList section */
	};
	rootObject = 33CC10E52044A3C60003C045 /* Project object */;
}<|MERGE_RESOLUTION|>--- conflicted
+++ resolved
@@ -21,19 +21,14 @@
 /* End PBXAggregateTarget section */
 
 /* Begin PBXBuildFile section */
-		0F835C0DE6F1B69ECDA9BA12 /* Pods_Runner.framework in Frameworks */ = {isa = PBXBuildFile; fileRef = F599B4C9A418B801000DE52B /* Pods_Runner.framework */; };
 		331C80D8294CF71000263BE5 /* RunnerTests.swift in Sources */ = {isa = PBXBuildFile; fileRef = 331C80D7294CF71000263BE5 /* RunnerTests.swift */; };
 		335BBD1B22A9A15E00E9071D /* GeneratedPluginRegistrant.swift in Sources */ = {isa = PBXBuildFile; fileRef = 335BBD1A22A9A15E00E9071D /* GeneratedPluginRegistrant.swift */; };
 		33CC10F12044A3C60003C045 /* AppDelegate.swift in Sources */ = {isa = PBXBuildFile; fileRef = 33CC10F02044A3C60003C045 /* AppDelegate.swift */; };
 		33CC10F32044A3C60003C045 /* Assets.xcassets in Resources */ = {isa = PBXBuildFile; fileRef = 33CC10F22044A3C60003C045 /* Assets.xcassets */; };
 		33CC10F62044A3C60003C045 /* MainMenu.xib in Resources */ = {isa = PBXBuildFile; fileRef = 33CC10F42044A3C60003C045 /* MainMenu.xib */; };
 		33CC11132044BFA00003C045 /* MainFlutterWindow.swift in Sources */ = {isa = PBXBuildFile; fileRef = 33CC11122044BFA00003C045 /* MainFlutterWindow.swift */; };
-<<<<<<< HEAD
-		D66478DD310E2A373C4D45F1 /* Pods_RunnerTests.framework in Frameworks */ = {isa = PBXBuildFile; fileRef = 7DD5DCA298A52344277FB903 /* Pods_RunnerTests.framework */; };
-=======
 		97358EA71BB19308EBDA1ACD /* Pods_RunnerTests.framework in Frameworks */ = {isa = PBXBuildFile; fileRef = 283B521F09794A32A2D62D47 /* Pods_RunnerTests.framework */; };
 		FD7C8E6A444087CA07D826D3 /* Pods_Runner.framework in Frameworks */ = {isa = PBXBuildFile; fileRef = 1E8A6CFD99A890AA2EC20258 /* Pods_Runner.framework */; };
->>>>>>> e21e2d2a
 /* End PBXBuildFile section */
 
 /* Begin PBXContainerItemProxy section */
@@ -86,18 +81,6 @@
 		33E51913231747F40026EE4D /* DebugProfile.entitlements */ = {isa = PBXFileReference; lastKnownFileType = text.plist.entitlements; path = DebugProfile.entitlements; sourceTree = "<group>"; };
 		33E51914231749380026EE4D /* Release.entitlements */ = {isa = PBXFileReference; fileEncoding = 4; lastKnownFileType = text.plist.entitlements; path = Release.entitlements; sourceTree = "<group>"; };
 		33E5194F232828860026EE4D /* AppInfo.xcconfig */ = {isa = PBXFileReference; lastKnownFileType = text.xcconfig; path = AppInfo.xcconfig; sourceTree = "<group>"; };
-<<<<<<< HEAD
-		4AE927AF5A649F7FBE1A1A57 /* Pods-Runner.release.xcconfig */ = {isa = PBXFileReference; includeInIndex = 1; lastKnownFileType = text.xcconfig; name = "Pods-Runner.release.xcconfig"; path = "Target Support Files/Pods-Runner/Pods-Runner.release.xcconfig"; sourceTree = "<group>"; };
-		564E848319E8BE250D5E8E64 /* Pods-Runner.debug.xcconfig */ = {isa = PBXFileReference; includeInIndex = 1; lastKnownFileType = text.xcconfig; name = "Pods-Runner.debug.xcconfig"; path = "Target Support Files/Pods-Runner/Pods-Runner.debug.xcconfig"; sourceTree = "<group>"; };
-		7AFA3C8E1D35360C0083082E /* Release.xcconfig */ = {isa = PBXFileReference; lastKnownFileType = text.xcconfig; path = Release.xcconfig; sourceTree = "<group>"; };
-		7DD5DCA298A52344277FB903 /* Pods_RunnerTests.framework */ = {isa = PBXFileReference; explicitFileType = wrapper.framework; includeInIndex = 0; path = Pods_RunnerTests.framework; sourceTree = BUILT_PRODUCTS_DIR; };
-		9740EEB21CF90195004384FC /* Debug.xcconfig */ = {isa = PBXFileReference; fileEncoding = 4; lastKnownFileType = text.xcconfig; path = Debug.xcconfig; sourceTree = "<group>"; };
-		AF2A7DEB932E60CF8E4DA948 /* Pods-RunnerTests.release.xcconfig */ = {isa = PBXFileReference; includeInIndex = 1; lastKnownFileType = text.xcconfig; name = "Pods-RunnerTests.release.xcconfig"; path = "Target Support Files/Pods-RunnerTests/Pods-RunnerTests.release.xcconfig"; sourceTree = "<group>"; };
-		B9C2C7347AFA62DC0D123037 /* Pods-RunnerTests.debug.xcconfig */ = {isa = PBXFileReference; includeInIndex = 1; lastKnownFileType = text.xcconfig; name = "Pods-RunnerTests.debug.xcconfig"; path = "Target Support Files/Pods-RunnerTests/Pods-RunnerTests.debug.xcconfig"; sourceTree = "<group>"; };
-		DEA91A0A5D9080440A169BD3 /* Pods-RunnerTests.profile.xcconfig */ = {isa = PBXFileReference; includeInIndex = 1; lastKnownFileType = text.xcconfig; name = "Pods-RunnerTests.profile.xcconfig"; path = "Target Support Files/Pods-RunnerTests/Pods-RunnerTests.profile.xcconfig"; sourceTree = "<group>"; };
-		F599B4C9A418B801000DE52B /* Pods_Runner.framework */ = {isa = PBXFileReference; explicitFileType = wrapper.framework; includeInIndex = 0; path = Pods_Runner.framework; sourceTree = BUILT_PRODUCTS_DIR; };
-		F64EE73BA5C5A1D399D0979B /* Pods-Runner.profile.xcconfig */ = {isa = PBXFileReference; includeInIndex = 1; lastKnownFileType = text.xcconfig; name = "Pods-Runner.profile.xcconfig"; path = "Target Support Files/Pods-Runner/Pods-Runner.profile.xcconfig"; sourceTree = "<group>"; };
-=======
 		394E4262B41710D71858353B /* Pods-RunnerTests.debug.xcconfig */ = {isa = PBXFileReference; includeInIndex = 1; lastKnownFileType = text.xcconfig; name = "Pods-RunnerTests.debug.xcconfig"; path = "Target Support Files/Pods-RunnerTests/Pods-RunnerTests.debug.xcconfig"; sourceTree = "<group>"; };
 		554D8EA70FD9015CB25BDC71 /* Pods-Runner.release.xcconfig */ = {isa = PBXFileReference; includeInIndex = 1; lastKnownFileType = text.xcconfig; name = "Pods-Runner.release.xcconfig"; path = "Target Support Files/Pods-Runner/Pods-Runner.release.xcconfig"; sourceTree = "<group>"; };
 		7AFA3C8E1D35360C0083082E /* Release.xcconfig */ = {isa = PBXFileReference; lastKnownFileType = text.xcconfig; path = Release.xcconfig; sourceTree = "<group>"; };
@@ -105,7 +88,6 @@
 		9740EEB21CF90195004384FC /* Debug.xcconfig */ = {isa = PBXFileReference; fileEncoding = 4; lastKnownFileType = text.xcconfig; path = Debug.xcconfig; sourceTree = "<group>"; };
 		9E022BC83F1A41439ED93907 /* Pods-RunnerTests.release.xcconfig */ = {isa = PBXFileReference; includeInIndex = 1; lastKnownFileType = text.xcconfig; name = "Pods-RunnerTests.release.xcconfig"; path = "Target Support Files/Pods-RunnerTests/Pods-RunnerTests.release.xcconfig"; sourceTree = "<group>"; };
 		C4586BB02200BAAE51A910B0 /* Pods-Runner.profile.xcconfig */ = {isa = PBXFileReference; includeInIndex = 1; lastKnownFileType = text.xcconfig; name = "Pods-Runner.profile.xcconfig"; path = "Target Support Files/Pods-Runner/Pods-Runner.profile.xcconfig"; sourceTree = "<group>"; };
->>>>>>> e21e2d2a
 /* End PBXFileReference section */
 
 /* Begin PBXFrameworksBuildPhase section */
@@ -113,11 +95,7 @@
 			isa = PBXFrameworksBuildPhase;
 			buildActionMask = 2147483647;
 			files = (
-<<<<<<< HEAD
-				D66478DD310E2A373C4D45F1 /* Pods_RunnerTests.framework in Frameworks */,
-=======
 				97358EA71BB19308EBDA1ACD /* Pods_RunnerTests.framework in Frameworks */,
->>>>>>> e21e2d2a
 			);
 			runOnlyForDeploymentPostprocessing = 0;
 		};
@@ -125,11 +103,7 @@
 			isa = PBXFrameworksBuildPhase;
 			buildActionMask = 2147483647;
 			files = (
-<<<<<<< HEAD
-				0F835C0DE6F1B69ECDA9BA12 /* Pods_Runner.framework in Frameworks */,
-=======
 				FD7C8E6A444087CA07D826D3 /* Pods_Runner.framework in Frameworks */,
->>>>>>> e21e2d2a
 			);
 			runOnlyForDeploymentPostprocessing = 0;
 		};
@@ -163,11 +137,7 @@
 				331C80D6294CF71000263BE5 /* RunnerTests */,
 				33CC10EE2044A3C60003C045 /* Products */,
 				D73912EC22F37F3D000D13A0 /* Frameworks */,
-<<<<<<< HEAD
-				6956329011BB7E87DF6D7B61 /* Pods */,
-=======
 				C995F0EDF9554528F9F5845E /* Pods */,
->>>>>>> e21e2d2a
 			);
 			sourceTree = "<group>";
 		};
@@ -215,17 +185,6 @@
 			path = Runner;
 			sourceTree = "<group>";
 		};
-<<<<<<< HEAD
-		6956329011BB7E87DF6D7B61 /* Pods */ = {
-			isa = PBXGroup;
-			children = (
-				564E848319E8BE250D5E8E64 /* Pods-Runner.debug.xcconfig */,
-				4AE927AF5A649F7FBE1A1A57 /* Pods-Runner.release.xcconfig */,
-				F64EE73BA5C5A1D399D0979B /* Pods-Runner.profile.xcconfig */,
-				B9C2C7347AFA62DC0D123037 /* Pods-RunnerTests.debug.xcconfig */,
-				AF2A7DEB932E60CF8E4DA948 /* Pods-RunnerTests.release.xcconfig */,
-				DEA91A0A5D9080440A169BD3 /* Pods-RunnerTests.profile.xcconfig */,
-=======
 		C995F0EDF9554528F9F5845E /* Pods */ = {
 			isa = PBXGroup;
 			children = (
@@ -235,7 +194,6 @@
 				394E4262B41710D71858353B /* Pods-RunnerTests.debug.xcconfig */,
 				9E022BC83F1A41439ED93907 /* Pods-RunnerTests.release.xcconfig */,
 				0728A214935BD052314B1FE3 /* Pods-RunnerTests.profile.xcconfig */,
->>>>>>> e21e2d2a
 			);
 			name = Pods;
 			path = Pods;
@@ -244,13 +202,8 @@
 		D73912EC22F37F3D000D13A0 /* Frameworks */ = {
 			isa = PBXGroup;
 			children = (
-<<<<<<< HEAD
-				F599B4C9A418B801000DE52B /* Pods_Runner.framework */,
-				7DD5DCA298A52344277FB903 /* Pods_RunnerTests.framework */,
-=======
 				1E8A6CFD99A890AA2EC20258 /* Pods_Runner.framework */,
 				283B521F09794A32A2D62D47 /* Pods_RunnerTests.framework */,
->>>>>>> e21e2d2a
 			);
 			name = Frameworks;
 			sourceTree = "<group>";
@@ -262,11 +215,7 @@
 			isa = PBXNativeTarget;
 			buildConfigurationList = 331C80DE294CF71000263BE5 /* Build configuration list for PBXNativeTarget "RunnerTests" */;
 			buildPhases = (
-<<<<<<< HEAD
-				25949917D0D7C60A452C8AD4 /* [CP] Check Pods Manifest.lock */,
-=======
 				A5CE9AA0C286206445264073 /* [CP] Check Pods Manifest.lock */,
->>>>>>> e21e2d2a
 				331C80D1294CF70F00263BE5 /* Sources */,
 				331C80D2294CF70F00263BE5 /* Frameworks */,
 				331C80D3294CF70F00263BE5 /* Resources */,
@@ -285,21 +234,13 @@
 			isa = PBXNativeTarget;
 			buildConfigurationList = 33CC10FB2044A3C60003C045 /* Build configuration list for PBXNativeTarget "Runner" */;
 			buildPhases = (
-<<<<<<< HEAD
-				94C4851BF35AEAEAD4C743D7 /* [CP] Check Pods Manifest.lock */,
-=======
 				2BB0771BCA2483516E0362EF /* [CP] Check Pods Manifest.lock */,
->>>>>>> e21e2d2a
 				33CC10E92044A3C60003C045 /* Sources */,
 				33CC10EA2044A3C60003C045 /* Frameworks */,
 				33CC10EB2044A3C60003C045 /* Resources */,
 				33CC110E2044A8840003C045 /* Bundle Framework */,
 				3399D490228B24CF009A79C7 /* ShellScript */,
-<<<<<<< HEAD
-				BC9762234C77F7E231521E56 /* [CP] Embed Pods Frameworks */,
-=======
 				85E47094CE4E05381A3AE663 /* [CP] Embed Pods Frameworks */,
->>>>>>> e21e2d2a
 			);
 			buildRules = (
 			);
@@ -381,11 +322,7 @@
 /* End PBXResourcesBuildPhase section */
 
 /* Begin PBXShellScriptBuildPhase section */
-<<<<<<< HEAD
-		25949917D0D7C60A452C8AD4 /* [CP] Check Pods Manifest.lock */ = {
-=======
 		2BB0771BCA2483516E0362EF /* [CP] Check Pods Manifest.lock */ = {
->>>>>>> e21e2d2a
 			isa = PBXShellScriptBuildPhase;
 			buildActionMask = 2147483647;
 			files = (
@@ -400,11 +337,7 @@
 			outputFileListPaths = (
 			);
 			outputPaths = (
-<<<<<<< HEAD
-				"$(DERIVED_FILE_DIR)/Pods-RunnerTests-checkManifestLockResult.txt",
-=======
 				"$(DERIVED_FILE_DIR)/Pods-Runner-checkManifestLockResult.txt",
->>>>>>> e21e2d2a
 			);
 			runOnlyForDeploymentPostprocessing = 0;
 			shellPath = /bin/sh;
@@ -449,17 +382,29 @@
 			shellPath = /bin/sh;
 			shellScript = "\"$FLUTTER_ROOT\"/packages/flutter_tools/bin/macos_assemble.sh && touch Flutter/ephemeral/tripwire";
 		};
-<<<<<<< HEAD
-		94C4851BF35AEAEAD4C743D7 /* [CP] Check Pods Manifest.lock */ = {
-=======
 		85E47094CE4E05381A3AE663 /* [CP] Embed Pods Frameworks */ = {
->>>>>>> e21e2d2a
 			isa = PBXShellScriptBuildPhase;
 			buildActionMask = 2147483647;
 			files = (
 			);
 			inputFileListPaths = (
-<<<<<<< HEAD
+				"${PODS_ROOT}/Target Support Files/Pods-Runner/Pods-Runner-frameworks-${CONFIGURATION}-input-files.xcfilelist",
+			);
+			name = "[CP] Embed Pods Frameworks";
+			outputFileListPaths = (
+				"${PODS_ROOT}/Target Support Files/Pods-Runner/Pods-Runner-frameworks-${CONFIGURATION}-output-files.xcfilelist",
+			);
+			runOnlyForDeploymentPostprocessing = 0;
+			shellPath = /bin/sh;
+			shellScript = "\"${PODS_ROOT}/Target Support Files/Pods-Runner/Pods-Runner-frameworks.sh\"\n";
+			showEnvVarsInLog = 0;
+		};
+		A5CE9AA0C286206445264073 /* [CP] Check Pods Manifest.lock */ = {
+			isa = PBXShellScriptBuildPhase;
+			buildActionMask = 2147483647;
+			files = (
+			);
+			inputFileListPaths = (
 			);
 			inputPaths = (
 				"${PODS_PODFILE_DIR_PATH}/Podfile.lock",
@@ -469,59 +414,11 @@
 			outputFileListPaths = (
 			);
 			outputPaths = (
-				"$(DERIVED_FILE_DIR)/Pods-Runner-checkManifestLockResult.txt",
+				"$(DERIVED_FILE_DIR)/Pods-RunnerTests-checkManifestLockResult.txt",
 			);
 			runOnlyForDeploymentPostprocessing = 0;
 			shellPath = /bin/sh;
 			shellScript = "diff \"${PODS_PODFILE_DIR_PATH}/Podfile.lock\" \"${PODS_ROOT}/Manifest.lock\" > /dev/null\nif [ $? != 0 ] ; then\n    # print error to STDERR\n    echo \"error: The sandbox is not in sync with the Podfile.lock. Run 'pod install' or update your CocoaPods installation.\" >&2\n    exit 1\nfi\n# This output is used by Xcode 'outputs' to avoid re-running this script phase.\necho \"SUCCESS\" > \"${SCRIPT_OUTPUT_FILE_0}\"\n";
-			showEnvVarsInLog = 0;
-		};
-		BC9762234C77F7E231521E56 /* [CP] Embed Pods Frameworks */ = {
-=======
-				"${PODS_ROOT}/Target Support Files/Pods-Runner/Pods-Runner-frameworks-${CONFIGURATION}-input-files.xcfilelist",
-			);
-			name = "[CP] Embed Pods Frameworks";
-			outputFileListPaths = (
-				"${PODS_ROOT}/Target Support Files/Pods-Runner/Pods-Runner-frameworks-${CONFIGURATION}-output-files.xcfilelist",
-			);
-			runOnlyForDeploymentPostprocessing = 0;
-			shellPath = /bin/sh;
-			shellScript = "\"${PODS_ROOT}/Target Support Files/Pods-Runner/Pods-Runner-frameworks.sh\"\n";
-			showEnvVarsInLog = 0;
-		};
-		A5CE9AA0C286206445264073 /* [CP] Check Pods Manifest.lock */ = {
->>>>>>> e21e2d2a
-			isa = PBXShellScriptBuildPhase;
-			buildActionMask = 2147483647;
-			files = (
-			);
-			inputFileListPaths = (
-<<<<<<< HEAD
-				"${PODS_ROOT}/Target Support Files/Pods-Runner/Pods-Runner-frameworks-${CONFIGURATION}-input-files.xcfilelist",
-			);
-			name = "[CP] Embed Pods Frameworks";
-			outputFileListPaths = (
-				"${PODS_ROOT}/Target Support Files/Pods-Runner/Pods-Runner-frameworks-${CONFIGURATION}-output-files.xcfilelist",
-			);
-			runOnlyForDeploymentPostprocessing = 0;
-			shellPath = /bin/sh;
-			shellScript = "\"${PODS_ROOT}/Target Support Files/Pods-Runner/Pods-Runner-frameworks.sh\"\n";
-=======
-			);
-			inputPaths = (
-				"${PODS_PODFILE_DIR_PATH}/Podfile.lock",
-				"${PODS_ROOT}/Manifest.lock",
-			);
-			name = "[CP] Check Pods Manifest.lock";
-			outputFileListPaths = (
-			);
-			outputPaths = (
-				"$(DERIVED_FILE_DIR)/Pods-RunnerTests-checkManifestLockResult.txt",
-			);
-			runOnlyForDeploymentPostprocessing = 0;
-			shellPath = /bin/sh;
-			shellScript = "diff \"${PODS_PODFILE_DIR_PATH}/Podfile.lock\" \"${PODS_ROOT}/Manifest.lock\" > /dev/null\nif [ $? != 0 ] ; then\n    # print error to STDERR\n    echo \"error: The sandbox is not in sync with the Podfile.lock. Run 'pod install' or update your CocoaPods installation.\" >&2\n    exit 1\nfi\n# This output is used by Xcode 'outputs' to avoid re-running this script phase.\necho \"SUCCESS\" > \"${SCRIPT_OUTPUT_FILE_0}\"\n";
->>>>>>> e21e2d2a
 			showEnvVarsInLog = 0;
 		};
 /* End PBXShellScriptBuildPhase section */
@@ -575,11 +472,7 @@
 /* Begin XCBuildConfiguration section */
 		331C80DB294CF71000263BE5 /* Debug */ = {
 			isa = XCBuildConfiguration;
-<<<<<<< HEAD
-			baseConfigurationReference = B9C2C7347AFA62DC0D123037 /* Pods-RunnerTests.debug.xcconfig */;
-=======
 			baseConfigurationReference = 394E4262B41710D71858353B /* Pods-RunnerTests.debug.xcconfig */;
->>>>>>> e21e2d2a
 			buildSettings = {
 				BUNDLE_LOADER = "$(TEST_HOST)";
 				CURRENT_PROJECT_VERSION = 1;
@@ -594,11 +487,7 @@
 		};
 		331C80DC294CF71000263BE5 /* Release */ = {
 			isa = XCBuildConfiguration;
-<<<<<<< HEAD
-			baseConfigurationReference = AF2A7DEB932E60CF8E4DA948 /* Pods-RunnerTests.release.xcconfig */;
-=======
 			baseConfigurationReference = 9E022BC83F1A41439ED93907 /* Pods-RunnerTests.release.xcconfig */;
->>>>>>> e21e2d2a
 			buildSettings = {
 				BUNDLE_LOADER = "$(TEST_HOST)";
 				CURRENT_PROJECT_VERSION = 1;
@@ -613,11 +502,7 @@
 		};
 		331C80DD294CF71000263BE5 /* Profile */ = {
 			isa = XCBuildConfiguration;
-<<<<<<< HEAD
-			baseConfigurationReference = DEA91A0A5D9080440A169BD3 /* Pods-RunnerTests.profile.xcconfig */;
-=======
 			baseConfigurationReference = 0728A214935BD052314B1FE3 /* Pods-RunnerTests.profile.xcconfig */;
->>>>>>> e21e2d2a
 			buildSettings = {
 				BUNDLE_LOADER = "$(TEST_HOST)";
 				CURRENT_PROJECT_VERSION = 1;
